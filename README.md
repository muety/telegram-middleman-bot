# telegram-middleman-bot

[![Say thanks](https://img.shields.io/badge/SayThanks.io-%E2%98%BC-1EAEDB.svg)](https://saythanks.io/to/n1try)

![](http://i.imgur.com/lvshgaj.png)

__I'm the [@MiddleMan](https://telegram.me/MiddleManBot) bot! I sit in the middle between whatever you want to send yourself as a message and your Telegram.__

I translate simple JSON HTTP requests into Telegram push messages that you will get on your Smartphone, PC or whatever Telegram client you have.

[![Buy me a coffee](https://www.buymeacoffee.com/assets/img/custom_images/orange_img.png)](https://buymeacoff.ee/n1try)

## What's new (2018-02-05) ?
* Reacting to non-`200` status codes from Telegram API
* Message rate limitation per recipient (`--rateLimit` parameter). On my hosted instance, this is **set to 10 req / hour / recipient** from now on. 

## Why might this be useful?
This is especially useful for __developers or sysadmins__. Imagine you want some kind of reporting from your application or server, like a daily report including some statistics. You don't want to actively look it up on a website but you want to receive it in a __passive fashion__. Just like getting an e-mail. But come on, let's be honest. __E-Mails are so 2010__. And they require your little server-side script to include some SMTP library and connect to a mail server. That's __too heavyweight__ just to __get some short information__. Personally, I have a Python script running on my server which gathers some statistics from log files and databases and regularly sends me a Telegram message.

If you develop those thoughts further, this could potentially __replace any kind of e-mail notifications__ - be it the message that someone has answered to your __forum post__, your favorite game is __now on sale at Steam__, and so on. It's __lightweight and easy__, unlike e-mails that have way too much overhead.

## How to run it?
You can either set up your own instance or use mine, which is running at [https://apps.muetsch.io/middleman](https://apps.muetsch.io/middleman). The hosted instance only allows for a maxmimum of 240 requests per recipient per day. If you want to set this up on your own, do the following. You can either run the bot in long-polling- or webhook mode. For production use the latter option is recommended for [various reasons](https://core.telegram.org/bots/webhooks). However, you'll need a server with a static IP and s (self-signed) SSL certificate. 
1. Make sure u have the latest version of Go installed.
2. `go get github.com/n1try/telegram-middleman-bot`
3. `cd <YOUR_GO_WORKSPACE_PATH>/src/github.com/n1try/telegram-middleman-bot`
4. `go get ./...`
5. `go build .`

### Using long-polling mode
1. `./telegram-middleman-bot --token <TOKEN_YOU_GOT_FROM_BOTFATHER> --port 8080` (of course you can use a different port)

### Using webhook mode 
1. If you don't have an official, verified certificate, create one doing `openssl req -newkey rsa:2048 -sha256 -nodes -keyout middleman.key -x509 -days 365 -out middleman.pem` (the CN must match your server's IP address)
2. Tell Telegram to use webhooks to send updates to your bot. `curl -F "url=https://<YOUR_DOMAIN_OR_IP>/api/updates" -F "certificate=@<YOUR_CERTS_PATH>.pem" https://api.telegram.org/bot<TOKEN_YOU_GOT_FROM_BOTFATHER>/setWebhook`
3. `./telegram-middleman-bot --token <TOKEN_YOU_GOT_FROM_BOTFATHER> --mode webhook --certPath middleman.pem --keyPath middleman.key --port 8443 --useHttps` (of course you can use a different port)

Alternatively, you can also use a __reverse proxy__ like _nginx_ or [_Caddy_](https://caddyserver.com) to handle encryption. In that case you would set the `mode` to _webhook_, but `useHttps` to _false_ and your bot wouldn't need any certificate.

### Additional parameters
* `--rateLimit` (`int`) - Maximum number of messages to be delivered to each recipient per hour. Defaults to `10`.

## How to use it?
1. You need to get a token from the bot. Send a message with `/start` to the [@MiddleManBot](https://telegram.me/MiddleManBot) therefore.
2. Now you can use that token to make HTTP POST requests to `http://localhost:8080/api/messages` (replace localhost by the hostname of your server running the bot or mine as shown above) with a body that looks like this.

```
{
	"recipient_token": "3edf633a-eab0-45ea-9721-16c07bb8f245",
	"text": "*Hello World!* (yes, this is Markdown)",
<<<<<<< HEAD
	"type": "TEXT",
=======
>>>>>>> 7fa9ad0a
	"origin": "My lonely server script"
}
```

**NOTE:** If the field *type* is omitted then the `TEXT` type will be used as default, though this is not recommended as this may change in future versions.

3. If you want to attach a file in the HTTP POST request you must encode it into a Base64 string and send it in a body like the following.

```
{
	"recipient_token": "3edf633a-eab0-45ea-9721-16c07bb8f245",
	"file": "SGVsbG8gV29ybGQhCg==",
	"filename": "file.txt",
	"type": "FILE",
	"origin": "My lonely server script"
}
```

## License
MIT @ [Ferdinand Mütsch](https://muetsch.io)<|MERGE_RESOLUTION|>--- conflicted
+++ resolved
@@ -48,10 +48,7 @@
 {
 	"recipient_token": "3edf633a-eab0-45ea-9721-16c07bb8f245",
 	"text": "*Hello World!* (yes, this is Markdown)",
-<<<<<<< HEAD
 	"type": "TEXT",
-=======
->>>>>>> 7fa9ad0a
 	"origin": "My lonely server script"
 }
 ```
