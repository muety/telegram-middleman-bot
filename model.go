--- conflicted
+++ resolved
@@ -52,7 +52,6 @@
 	Result []TelegramUpdate `json:"result"`
 }
 
-<<<<<<< HEAD
 type BotConfig struct {
 	Token string
 	Mode string
@@ -60,9 +59,9 @@
 	CertPath string
 	KeyPath string
 	Port int
-=======
+}
+
 type Stats struct {
 	TotalRequests int `json:"total_requests"`
 	Timestamp     int `json:"timestamp"`
->>>>>>> eec8fe7a
 }